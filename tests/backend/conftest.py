--- conflicted
+++ resolved
@@ -52,15 +52,15 @@
         "TrainStartRequest",
         "TrainStatusResponse",
         "TrainAbortRequest",
-<<<<<<< HEAD
+codex/add-model-registration-storage-and-apis
         "ModelRegistryEntry",
         "ModelRegistryCreateRequest",
-=======
+
         "TrainingJobStartRequest",
         "TrainingJobStartResponse",
         "TrainingJobStatusResponse",
         "TrainingJobAbortRequest",
->>>>>>> af36b6b6
+main
     ):
         model = getattr(module, model_name, None)
         rebuild = getattr(model, "model_rebuild", None)
