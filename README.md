<div align="center">
<img width="1200" height="475" alt="GHBanner" src="https://github.com/user-attachments/assets/0aa67016-6eaf-458a-adb2-6e31a0763ed6" />
</div>

# Run and deploy your AI Studio app

This repository now contains a minimal FastAPI backend with a React/Vite front-end for orchestrating multimodal workflows. The backend provides dataset and workflow management APIs as well as a stubbed execution engine that produces placeholder outputs server-side so the UI can visualise runs without external dependencies.

## Prerequisites

- Node.js 18+
- Python 3.10+
- (Optional) Docker & Docker Compose

## Environment configuration

- Generate a new **GEMINI_API_KEY** in your Google Cloud project and revoke any previously exposed keys.
- Provide the key to the application via environment variables instead of committing it to the repository.
  - For local development you can create an `.env` file (ignored by Git) containing `GEMINI_API_KEY=<your-new-key>`.
  - Alternatively, export the variable in your shell session before starting the services: `export GEMINI_API_KEY=<your-new-key>`.
- In automated environments (Docker, CI/CD, hosting providers), inject the variable using the platform's secret manager or runtime configuration features.

## Backend setup

1. Provide a `GEMINI_API_KEY` environment variable (e.g. via your shell or Docker Compose overrides). The key is **not** stored in the repository—create a local `.env` file if desired, but keep it out of source control.
2. Install dependencies:
   ```bash
   pip install -r requirements.txt
   ```

3. Run the API server:

2. Run the API server:
 main
   ```bash
   uvicorn main:app --host 0.0.0.0 --port 8000 --reload
   ```

The API will be available at `http://localhost:8000` with the following routes:

- `GET /api/v1/models`
- `GET /api/v1/datasets`
- `POST /api/v1/datasets/upload`
- `GET /api/v1/workflows`
- `GET /api/v1/workflows/{id}`
- `POST /api/v1/workflows/save`
- `POST /api/v1/workflow/run`


Uploaded datasets are written to per-dataset folders inside `storage/datasets/` along with a JSON metadata file. Workflow definitions are persisted to `storage/workflows/`, and execution logs are written to `storage/logs/backend.log`.

### Dataset uploads

`POST /api/v1/datasets/upload` accepts a multipart form field named `file`. Uploads are restricted to the following extensions: `.bmp`, `.csv`, `.gif`, `.jpeg`, `.jpg`, `.json`, `.md`, `.png`, `.txt`, and `.webp`. The API responds with the stored dataset metadata, including the generated dataset `id` and a storage `path` (relative to the backend `storage/` directory) alongside the original filename, size, MIME type, and preview data when available.

Uploaded datasets and workflow definitions are stored under `storage/datasets/` and `storage/workflows/` respectively. Execution logs are written to `storage/logs/backend.log`.


### Error responses

All API errors use a consistent envelope so the frontend can reliably surface issues to end users. Error responses have the shape:

```json
{
  "error": {
    "code": 400,
    "message": "Uploaded file must include a filename.",
    "details": {
      "errorCode": "DATASET_MISSING_FILENAME"
    }
  }
}
```

- `code` is the HTTP status code of the response.
- `message` is a human readable description.
- `details` (optional) includes a stable `errorCode` and any additional structured context to help the UI decide how to react.

Unhandled exceptions are logged server-side and returned as HTTP 500 with an `INTERNAL_SERVER_ERROR` code inside `details`.

## Frontend setup

1. Install dependencies:
   ```bash
   npm install
   ```
2. Start the Vite dev server:
   ```bash
   npm run dev
   ```

The app runs on `http://localhost:3000` and proxies `/api` requests to the backend (`http://localhost:8000` by default).

## Run with Docker Compose

### Development

To iterate locally with hot-reload enabled, start the stack with the default Compose file:

```bash
docker compose up --build
```

- Backend: exposed at `http://localhost:8000`
- Frontend dev server: `http://localhost:3000`

Both services mount the repository directory (`.:/app` in `docker-compose.yml`) so code changes are reflected without rebuilding. Place your development secrets—at minimum `GEMINI_API_KEY=<value>`—in an `.env` file at the project root so the backend container picks them up via the `env_file` directive.

### Production

For production deployments you typically want to run the built images without the development bind mounts. Create a production override (for example, `docker-compose.prod.yml`) that removes the `.:/app` volumes and sets any production-only configuration, or add a `production` profile to your Compose file. Then launch the stack in detached mode:

```bash
docker compose -f docker-compose.yml -f docker-compose.prod.yml up --build -d
```

Ensure your production environment provides the same required variables—especially `GEMINI_API_KEY`—either through an override `env_file` (such as `.env.production`) or your orchestration platform's secret manager before starting the services.

## Deployment notes

- Use the FastAPI app (`main:app`) behind a production-ready ASGI server such as Uvicorn or Gunicorn.
- Frontend production builds can be created with `npm run build` and served via a static host or reverse proxy (e.g., Nginx) that forwards `/api` traffic to the backend service.
- Persist the `storage/` directory in production to retain datasets, workflows, and logs.

## Smoke tests

After completing the backend setup, ensure the API is running at `http://localhost:8000`. The commands below assume `curl` (and optionally [`jq`](https://stedolan.github.io/jq/)) is available on your PATH.

### Prepare sample assets

```bash
mkdir -p smoke-tests
cat <<'EOF' > smoke-tests/dataset.csv
id,value
1,example
EOF

cat <<'EOF' > smoke-tests/workflow.json
{
  "name": "Smoke test flow",
  "description": "Minimal workflow used in README smoke tests.",
  "nodes": [
    {
      "id": "text-input-1",
      "type": "text_input",
      "position": {"x": 0, "y": 0},
      "data": {"text": "Hello from smoke test"}
    },
    {
      "id": "decision-1",
      "type": "decision",
      "position": {"x": 240, "y": 0},
      "data": {"condition": "input != ''"}
    },
    {
      "id": "output-1",
      "type": "text_output",
      "position": {"x": 480, "y": 0},
      "data": {}
    }
  ],
  "edges": [
    {
      "id": "edge-1",
      "fromNode": "text-input-1",
      "fromPort": "out",
      "toNode": "decision-1",
      "toPort": "input"
    },
    {
      "id": "edge-2",
      "fromNode": "decision-1",
      "fromPort": "true",
      "toNode": "output-1",
      "toPort": "in"
    }
  ]
}
EOF
```

### API checks

```bash
# GET /api/v1/models
curl -sS http://localhost:8000/api/v1/models | jq
# → [
#     {
#       "id": "gemini-1.5-flash",
#       "name": "Gemini 1.5 Flash",
#       "description": "Fast multimodal model for interactive workflows."
#     },
#     {
#       "id": "gemini-1.5-pro",
#       "name": "Gemini 1.5 Pro",
#       "description": "Higher quality Gemini model suited for complex reasoning tasks."
#     }
#   ]

# GET /api/v1/datasets (before upload)
curl -sS http://localhost:8000/api/v1/datasets | jq
# → []  # if no datasets have been uploaded yet

# POST /api/v1/datasets/upload
curl -sS -X POST http://localhost:8000/api/v1/datasets/upload \
  -F "file=@smoke-tests/dataset.csv" | jq
# → {
#     "id": "2f0e8f5c-...",
#     "name": "dataset.csv",
#     "filename": "2f0e8f5c-....csv",
#     "path": "datasets/2f0e8f5c-....csv",
#     "size": 19,
#     "type": "text",
#     "mimeType": "text/csv",
#     "preview": "id,value\\n1,example\\n",
#     "uploadedAt": "2024-06-01T12:34:56Z"
#   }

# GET /api/v1/datasets (after upload)
curl -sS http://localhost:8000/api/v1/datasets | jq
# → [
#     {
#       "id": "2f0e8f5c-...",
#       "datasetId": "2f0e8f5c-...",
#       "name": "dataset.csv",
#       "storedFilename": "dataset.csv",
#       "size": 19,
#       "type": "text",
#       "mimeType": "text/csv",
#       "preview": "id,value\\n1,example\\n",
#       "uploadedAt": "2024-06-01T12:34:56Z",
#       "storagePath": "storage/datasets/2f0e8f5c-.../dataset.csv"
#     }
#   ]

# GET /api/v1/workflows
curl -sS http://localhost:8000/api/v1/workflows | jq
# → []  # if no workflows have been saved yet

# POST /api/v1/workflows/save
curl -sS -X POST http://localhost:8000/api/v1/workflows/save \
  -H "Content-Type: application/json" \
  -d @smoke-tests/workflow.json | jq
# → {
#     "id": "8b3f6c2d-..."
#   }

# GET /api/v1/workflows (after save)
curl -sS http://localhost:8000/api/v1/workflows | jq
# → [
#     {
#       "id": "8b3f6c2d-...",
#       "name": "Smoke test flow",
#       "description": "Minimal workflow used in README smoke tests.",
#       "updatedAt": "2024-06-01T12:35:10Z"
#     }
#   ]

# POST /api/v1/workflow/run
curl -sS -X POST http://localhost:8000/api/v1/workflow/run \
  -H "Content-Type: application/json" \
  -d @smoke-tests/workflow.json | jq
# → {
#     "run_id": "c7191a80-...",
#     "nodes": [
#       {
#         "id": "text-input-1",
#         "type": "text_input",
#         "x": 0.0,
#         "y": 0.0,
#         "data": {"text": "Hello from smoke test"},
#         "status": "done"
#       },
#       {
#         "id": "decision-1",
#         "type": "decision",
#         "x": 240.0,
#         "y": 0.0,
#         "data": {"condition": "input != ''", "decision": true},
#         "status": "done"
#       },
#       {
#         "id": "output-1",
#         "type": "text_output",
#         "x": 480.0,
#         "y": 0.0,
#         "data": {},
#         "status": "done"
#       }
#     ]
#   }
```

When you are finished, you can remove the temporary files with `rm -r smoke-tests`.

## Testing

<<<<<<< HEAD
The frontend includes Vitest suites that cover critical workflow interactions such as uploading datasets, saving/loading workflows, and executing a run. To install dependencies and run the tests locally:

```bash
npm install
npm run test
```

Vitest will use a mocked backend (via MSW) so no API services need to be running for these checks.
=======
Backend tests are implemented with `pytest`. Install the dependencies and execute the suite with:

```bash
pip install -r requirements.txt
pytest
```

The tests spin up the FastAPI application with in-memory clients so they can run without external services.
>>>>>>> 0d174f39
<|MERGE_RESOLUTION|>--- conflicted
+++ resolved
@@ -294,8 +294,7 @@
 When you are finished, you can remove the temporary files with `rm -r smoke-tests`.
 
 ## Testing
-
-<<<<<<< HEAD
+codex/set-up-testing-with-vitest-and-testing-library
 The frontend includes Vitest suites that cover critical workflow interactions such as uploading datasets, saving/loading workflows, and executing a run. To install dependencies and run the tests locally:
 
 ```bash
@@ -304,7 +303,7 @@
 ```
 
 Vitest will use a mocked backend (via MSW) so no API services need to be running for these checks.
-=======
+
 Backend tests are implemented with `pytest`. Install the dependencies and execute the suite with:
 
 ```bash
@@ -313,4 +312,4 @@
 ```
 
 The tests spin up the FastAPI application with in-memory clients so they can run without external services.
->>>>>>> 0d174f39
+main