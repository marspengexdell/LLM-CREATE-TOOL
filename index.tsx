
import React, { useState, useCallback, useEffect, useRef } from 'react';
import { createRoot } from 'react-dom/client';

const DEFAULT_ERROR_MESSAGE = 'Request failed, please retry.';

<<<<<<< HEAD
const TOAST_DURATION = 5000;

const ToastContext = React.createContext(() => {});

const useToast = () => React.useContext(ToastContext);

const ToastViewport = ({ toasts, onDismiss }) => (
    <div className="toast-viewport" role="region" aria-live="polite" aria-atomic="true" aria-label="Notifications">
        {toasts.map((toast) => (
            <div
                key={toast.id}
                className={`toast-card toast-${toast.tone}`}
                role={toast.tone === 'error' ? 'alert' : 'status'}
                aria-live={toast.tone === 'error' ? 'assertive' : 'polite'}
            >
                <div className="toast-copy">
                    <h4>{toast.title}</h4>
                    {toast.description ? <p>{toast.description}</p> : null}
                </div>
                <button
                    type="button"
                    className="toast-dismiss-btn"
                    onClick={() => onDismiss(toast.id)}
                    aria-label="Dismiss notification"
                >
                    <Icons.Close />
                </button>
            </div>
        ))}
    </div>
);

const handleApiError = (enqueueToast, error, fallbackMessage = DEFAULT_ERROR_MESSAGE, context = 'API request failed') => {
    console.error(context, error);
    enqueueToast({
        tone: 'error',
        title: 'We hit a snag',
        description: fallbackMessage,
    });
=======
const extractErrorInfoFromPayload = (payload, fallbackMessage = DEFAULT_ERROR_MESSAGE) => {
    const messageCandidate = payload?.error?.message;
    const normalizedMessage = typeof messageCandidate === 'string' && messageCandidate.trim().length > 0
        ? messageCandidate.trim()
        : fallbackMessage;

    const errorCodeCandidate = payload?.error?.details?.errorCode;
    const normalizedCode = typeof errorCodeCandidate === 'string' && errorCodeCandidate.trim().length > 0
        ? errorCodeCandidate.trim()
        : undefined;

    return { message: normalizedMessage, code: normalizedCode };
};

const createErrorInfo = (error, fallbackMessage = DEFAULT_ERROR_MESSAGE) => {
    if (error && typeof error === 'object') {
        const messageCandidate = 'message' in error ? error.message : undefined;
        if (typeof messageCandidate === 'string' && messageCandidate.trim().length > 0) {
            return { message: messageCandidate.trim() };
        }
    }

    if (typeof error === 'string' && error.trim().length > 0) {
        return { message: error.trim() };
    }

    return { message: fallbackMessage };
};

const handleApiError = (errorInfo, context = 'API request failed') => {
    const { message = DEFAULT_ERROR_MESSAGE, code } = errorInfo || {};
    const displayMessage = code ? `${message} (Code: ${code})` : message;
    console.error(context, { message: displayMessage, code });
    alert(displayMessage);
>>>>>>> 990eb210
};

// --- ICONS ---
const Icons = {
    Architecture: () => <svg xmlns="http://www.w3.org/2000/svg" fill="none" viewBox="0 0 24 24" strokeWidth={1.5} stroke="currentColor"><path strokeLinecap="round" strokeLinejoin="round" d="M3.75 21v-1.5a2.25 2.25 0 0 1 2.25-2.25h12a2.25 2.25 0 0 1 2.25 2.25V21m-15-9.75v-1.5a2.25 2.25 0 0 1 2.25-2.25h12a2.25 2.25 0 0 1 2.25 2.25v1.5m-15-9.75V3.75a2.25 2.25 0 0 1 2.25-2.25h12a2.25 2.25 0 0 1 2.25 2.25v1.5" /><path strokeLinecap="round" strokeLinejoin="round" d="M3 12h18M3 17.25h18M3 6.75h18" /></svg>,
    Input: () => <svg xmlns="http://www.w3.org/2000/svg" fill="none" viewBox="0 0 24 24" strokeWidth={1.5} stroke="currentColor"><path strokeLinecap="round" strokeLinejoin="round" d="M9 8.25H7.5a2.25 2.25 0 0 0-2.25 2.25v9a2.25 2.25 0 0 0 2.25 2.25h9a2.25 2.25 0 0 0 2.25-2.25v-9a2.25 2.25 0 0 0-2.25-2.25H15m0-3-3-3m0 0-3 3m3-3v11.25" /></svg>,
    Classify: () => <svg xmlns="http://www.w3.org/2000/svg" fill="none" viewBox="0 0 24 24" strokeWidth={1.5} stroke="currentColor"><path strokeLinecap="round" strokeLinejoin="round" d="M9.594 3.94c.09-.542.56-1.003 1.11-1.226a2.25 2.25 0 0 1 2.58 1.226l.121.542a2.25 2.25 0 0 0 1.082 1.082l.542.121a2.25 2.25 0 0 1 1.226 2.58l-.121.542a2.25 2.25 0 0 0-1.082 1.082l-.542.121a2.25 2.25 0 0 1-2.58 1.226l-.121-.542a2.25 2.25 0 0 0-1.082-1.082L9.594 14.44m-5.132 5.132a2.25 2.25 0 0 1 3.182 0l2.121 2.121a2.25 2.25 0 0 1 0 3.182L9.75 24.75l-3.182 0L2.25 20.432l2.121-2.121z" /></svg>,
    Inference: () => <svg xmlns="http://www.w3.org/2000/svg" fill="none" viewBox="0 0 24 24" strokeWidth={1.5} stroke="currentColor"><path strokeLinecap="round" strokeLinejoin="round" d="M8.25 3v1.5M4.5 8.25H3m18 0h-1.5M4.5 12H3m18 0h-1.5m-15 3.75H3m18 0h-1.5M8.25 19.5V21M12 3v1.5m0 15V21m3.75-18v1.5m0 15V21m-9-1.5h10.5a2.25 2.25 0 0 0 2.25-2.25V6.75a2.25 2.25 0 0 0-2.25-2.25H6.75A2.25 2.25 0 0 0 4.5 6.75v10.5a2.25 2.25 0 0 0 2.25 2.25Z" /></svg>,
    Coordinate: () => <svg xmlns="http://www.w3.org/2000/svg" fill="none" viewBox="0 0 24 24" strokeWidth={1.5} stroke="currentColor"><path strokeLinecap="round" strokeLinejoin="round" d="M13.5 10.5V6.75a4.5 4.5 0 1 1 9 0v3.75M3.75 21.75h10.5a2.25 2.25 0 0 0 2.25-2.25v-6.75a2.25 2.25 0 0 0-2.25-2.25H3.75a2.25 2.25 0 0 0-2.25 2.25v6.75a2.25 2.25 0 0 0 2.25 2.25Z" /></svg>,
    Solution: () => <svg xmlns="http://www.w3.org/2000/svg" fill="none" viewBox="0 0 24 24" strokeWidth={1.5} stroke="currentColor"><path strokeLinecap="round" strokeLinejoin="round" d="m3.75 13.5 10.5-11.25L12 10.5h8.25L9.75 21.75 12 13.5H3.75Z" /></svg>,
    Resource: () => <svg xmlns="http://www.w3.org/2000/svg" fill="none" viewBox="0 0 24 24" strokeWidth={1.5} stroke="currentColor"><path strokeLinecap="round" strokeLinejoin="round" d="M3.75 3v11.25A2.25 2.25 0 0 0 6 16.5h2.25M3.75 3h-1.5m1.5 0h16.5m0 0h1.5m-1.5 0v11.25A2.25 2.25 0 0 1 18 16.5h-2.25m-7.5 0h7.5m-7.5 0-1 3m8.5-3 1 3m0 0 .5 1.5m-.5-1.5h-9.5m0 0-.5 1.5M9 11.25v1.5M12 9v3.75m3-6v6" /></svg>,
    Save: () => <svg xmlns="http://www.w3.org/2000/svg" fill="none" viewBox="0 0 24 24" strokeWidth={1.5} stroke="currentColor"><path strokeLinecap="round" strokeLinejoin="round" d="M9 3.75H6.75A2.25 2.25 0 0 0 4.5 6v12a2.25 2.25 0 0 0 2.25 2.25h10.5A2.25 2.25 0 0 0 19.5 18V9.75l-4.5-4.5H9Z" /><path strokeLinecap="round" strokeLinejoin="round" d="M15.75 3.75v4.5a.75.75 0 0 1-.75.75h-4.5a.75.75 0 0 1-.75-.75v-4.5" /></svg>,
    Load: () => <svg xmlns="http://www.w3.org/2000/svg" fill="none" viewBox="0 0 24 24" strokeWidth={1.5} stroke="currentColor"><path strokeLinecap="round" strokeLinejoin="round" d="M3.75 9.75h16.5v10.5a1.5 1.5 0 0 1-1.5 1.5H5.25a1.5 1.5 0 0 1-1.5-1.5V9.75Z" /><path strokeLinecap="round" strokeLinejoin="round" d="M3.75 9.75V4.5a1.5 1.5 0 0 1 1.5-1.5h4.5l2.25 2.25H18.75a1.5 1.5 0 0 1 1.5 1.5v3" /></svg>,
    Trash: () => <svg xmlns="http://www.w3.org/2000/svg" fill="none" viewBox="0 0 24 24" strokeWidth={1.5} stroke="currentColor"><path strokeLinecap="round" strokeLinejoin="round" d="m14.74 9-.346 9m-4.788 0L9.26 9m9.968-3.21c.342.052.682.107 1.022.166m-1.022-.165L18.16 19.673a2.25 2.25 0 0 1-2.244 2.077H8.084a2.25 2.25 0 0 1-2.244-2.077L4.772 5.79m14.456 0a48.108 48.108 0 0 0-3.478-.397m-12 .562c.34-.059.68-.114 1.022-.165m0 0a48.11 48.11 0 0 1 3.478-.397m7.5 0v-.916c0-1.18-.91-2.134-2.09-2.201a51.964 51.964 0 0 0-3.32 0c-1.18.067-2.09 1.022-2.09 2.201v.916m7.5 0a48.667 48.667 0 0 0-7.5 0" /></svg>,
    Run: () => <svg xmlns="http://www.w3.org/2000/svg" viewBox="0 0 24 24" fill="currentColor"><path fillRule="evenodd" d="M4.5 5.653c0-1.426 1.529-2.33 2.779-1.643l11.54 6.647c1.295.742 1.295 2.545 0 3.286L7.279 20.99c-1.25.717-2.779-.217-2.779-1.643V5.653Z" clipRule="evenodd" /></svg>,
    Close: () => <svg xmlns="http://www.w3.org/2000/svg" fill="none" viewBox="0 0 24 24" strokeWidth={1.5} stroke="currentColor"><path strokeLinecap="round" strokeLinejoin="round" d="M6 18 18 6M6 6l12 12" /></svg>
};

// --- MODULE DEFINITIONS ---
const TOOLBOX_MODULES = [
  { type: 'image_input', name: 'Image Input', icon: Icons.Input, inputs: [], outputs: [{ id: 'out', name: 'Image' }] },
  { type: 'text_input', name: 'Text Input', icon: Icons.Architecture, inputs: [], outputs: [{ id: 'out', name: 'Text' }] },
  { type: 'image_classifier', name: 'Image Classifier', icon: Icons.Classify, inputs: [{ id: 'image', name: 'Image' }, { id: 'model', name: 'Model' }], outputs: [{ id: 'out', name: 'Classification' }] },
  { type: 'decision_logic', name: 'Decision Logic', icon: Icons.Coordinate, inputs: [{ id: 'in', name: 'Data' }], outputs: [{ id: 'true', name: 'If True' }, { id: 'false', name: 'If False' }] },
  { type: 'generate_report', name: 'Generate Report (Gemini)', icon: Icons.Solution, inputs: [{ id: 'in', name: 'Data' }], outputs: [{ id: 'out', name: 'Report' }] },
  { type: 'data_hub', name: 'Data Hub', icon: Icons.Resource, inputs: [], outputs: [{ id: 'out', name: 'Dataset' }] },
  { type: 'model_hub', name: 'Model Hub', icon: Icons.Inference, inputs: [], outputs: [{ id: 'out', name: 'Model' }] },
];

const getEdgePath = (startPos, endPos) => {
    const dx = endPos.x - startPos.x;
    const curveX = Math.abs(dx) * 0.6;
    return `M ${startPos.x},${startPos.y} C ${startPos.x + curveX},${startPos.y} ${endPos.x - curveX},${endPos.y} ${endPos.x},${endPos.y}`;
};

// --- UI COMPONENTS ---

const Modal = ({ isOpen, onClose, title, children }) => {
    if (!isOpen) return null;
    return (
        <div className="modal-backdrop" onClick={onClose}>
            <div className="modal-content" onClick={e => e.stopPropagation()}>
                <div className="modal-header">
                    <h3>{title}</h3>
                    <button onClick={onClose} className="modal-close-btn"><Icons.Close /></button>
                </div>
                <div className="modal-body">{children}</div>
            </div>
        </div>
    );
};

const ModelHubConfigurator = ({ onSelectModel }) => {
    const enqueueToast = useToast();
    const [models, setModels] = useState([]);
    const [isLoading, setIsLoading] = useState(true);
    const [searchTerm, setSearchTerm] = useState('');

    const fetchModels = useCallback(async () => {
        try {
            setIsLoading(true);
            const response = await fetch('/api/v1/models');
            if (!response.ok) {
                throw new Error('Network response was not ok');
<<<<<<< HEAD
=======

    useEffect(() => {
        const fetchModels = async () => {
            try {
                setIsLoading(true);
                const response = await fetch('/api/v1/models');
                if (!response.ok) {
                    throw new Error('Network response was not ok');
                }
                const data = await response.json();
                setModels(data);
            } catch (error) {
                handleApiError(createErrorInfo(error), 'Failed to fetch models');
            } finally {
                setIsLoading(false);
main
>>>>>>> 990eb210
            }
            const data = await response.json();
            setModels(data);
        } catch (error) {
            handleApiError(enqueueToast, error, DEFAULT_ERROR_MESSAGE, 'Failed to fetch models');
        } finally {
            setIsLoading(false);
        }
    }, [enqueueToast]);

    useEffect(() => {
        fetchModels();
    }, [fetchModels]);

    const filteredModels = models.filter(m => m.name.toLowerCase().includes(searchTerm.toLowerCase()));

    return (
        <div className="configurator-container">
            <input
                type="text"
                placeholder="Search models..."
                className="modal-search-input"
                value={searchTerm}
                onChange={e => setSearchTerm(e.target.value)}
            />
            <div className="item-list">
                {isLoading ? (
                    <p>Loading models...</p>
                ) : filteredModels.length === 0 ? (
                    <div className="empty-state">
                        <h4>No models available</h4>
                        <p>Try refreshing to see the latest models.</p>
                        <div className="empty-state-actions">
                            <button onClick={fetchModels} className="select-item-btn">Retry</button>
                        </div>
                    </div>
                ) : (
                    filteredModels.map(model => (
                        <div key={model.id} className="model-item item-card">
                            <div className="item-info">
                                <h4>{model.name}</h4>
                                <p>{model.description}</p>
                            </div>
                            <button onClick={() => onSelectModel(model.id)} className="select-item-btn">Select</button>
                        </div>
                    ))
                )}
            </div>
        </div>
    );
};

const DataHubConfigurator = ({ onSelectDataset }) => {
    const enqueueToast = useToast();
    const [datasets, setDatasets] = useState([]);
    const [isLoading, setIsLoading] = useState(true);
    const fileInputRef = useRef(null);

    const fetchDatasets = useCallback(async () => {
        try {
            setIsLoading(true);
            const response = await fetch('/api/v1/datasets');
            const data = await response.json();
            setDatasets(data);
        } catch (error) {
<<<<<<< HEAD
            handleApiError(enqueueToast, error, DEFAULT_ERROR_MESSAGE, 'Failed to fetch datasets');
=======
            handleApiError(createErrorInfo(error), 'Failed to fetch datasets');
>>>>>>> 990eb210
        } finally {
            setIsLoading(false);
        }
    }, [enqueueToast]);

    useEffect(() => {
        fetchDatasets();
    }, [fetchDatasets]);

    const handleFileUpload = async (e) => {
        const file = e.target.files[0];
        if (!file) return;

        const formData = new FormData();
        formData.append('file', file);
        
        try {
            const response = await fetch('/api/v1/datasets/upload', {
                method: 'POST',
                body: formData,
            });
            if (!response.ok) {
                throw new Error('Upload failed');
            }
            // Refresh dataset list after successful upload
            fetchDatasets();
        } catch (error) {
<<<<<<< HEAD
            handleApiError(enqueueToast, error, DEFAULT_ERROR_MESSAGE, 'Failed to upload dataset file');
=======
             handleApiError(createErrorInfo(error), 'Failed to upload dataset file');
>>>>>>> 990eb210
        }
    };

    const handleUploadAction = () => {
        fileInputRef.current?.click();
    };

    return (
        <div className="configurator-container">
            <div className="upload-area">
                <h4>Upload New Dataset</h4>
                <label className="upload-btn-large" onClick={handleUploadAction}>
                    Click to select or drag and drop a file
                    <input
                        ref={fileInputRef}
                        type="file"
                        aria-label="Dataset file input"
                        onChange={handleFileUpload}
                        style={{ display: 'none' }}
                    />
                </label>
            </div>
             <div className="item-list">
                {isLoading ? (
                    <p>Loading datasets...</p>
                ) : datasets.length === 0 ? (
                    <div className="empty-state">
                        <h4>No datasets available</h4>
                        <p>Upload a new dataset or try fetching again.</p>
                        <div className="empty-state-actions">
                            <button onClick={fetchDatasets} className="select-item-btn">Retry</button>
                            <button onClick={handleUploadAction} className="configure-btn">Upload dataset</button>
                        </div>
                    </div>
                ) : (
                    datasets.map(dataset => (
                        <div key={dataset.id} className="dataset-item item-card">
                            <div className="dataset-preview">
                                {dataset.type === 'image' && <img src={dataset.preview} alt={dataset.name} />}
                            </div>
                            <div className="item-info">
                                <h4>{dataset.name}</h4>
                                <p>Type: {dataset.type}</p>
                            </div>
                            <button onClick={() => onSelectDataset(dataset.id, dataset.name)} className="select-item-btn">Select</button>
                        </div>
                    ))
                )}
            </div>
        </div>
    );
};

const LoadWorkflowModal = ({ onLoadWorkflow, closeModal, onCreateNewWorkflow }) => {
    const enqueueToast = useToast();
    const [workflows, setWorkflows] = useState([]);
    const [isLoading, setIsLoading] = useState(true);

    const fetchWorkflows = useCallback(async () => {
        try {
            setIsLoading(true);
            const response = await fetch('/api/v1/workflows');
            if (!response.ok) throw new Error('Failed to fetch workflows');
            const data = await response.json();
            setWorkflows(data);
        } catch (error) {
            handleApiError(enqueueToast, error, DEFAULT_ERROR_MESSAGE, 'Failed to fetch workflows');
        } finally {
            setIsLoading(false);
        }
    }, [enqueueToast]);

    useEffect(() => {
<<<<<<< HEAD
=======
codex/add-empty-state-handling-for-various-components

        const fetchWorkflows = async () => {
            try {
                setIsLoading(true);
                const response = await fetch('/api/v1/workflows');
                if (!response.ok) throw new Error('Failed to fetch workflows');
                const data = await response.json();
                setWorkflows(data);
            } catch (error) {
                handleApiError(createErrorInfo(error), 'Failed to fetch workflows');
            } finally {
                setIsLoading(false);
            }
        };
main
>>>>>>> 990eb210
        fetchWorkflows();
    }, [fetchWorkflows]);

    const handleLoad = (workflowId) => {
        onLoadWorkflow(workflowId);
        closeModal();
    };

    const handleCreateNew = () => {
        if (onCreateNewWorkflow) {
            onCreateNewWorkflow();
        }
        closeModal();
    };

    return (
        <div className="configurator-container">
            <div className="item-list">
                {isLoading ? (
                    <p>Loading workflows...</p>
                ) : workflows.length === 0 ? (
                    <div className="empty-state">
                        <h4>No saved workflows found</h4>
                        <p>Try fetching again or start a new workflow.</p>
                        <div className="empty-state-actions">
                            <button onClick={fetchWorkflows} className="select-item-btn">Retry</button>
                            <button onClick={handleCreateNew} className="configure-btn">Create new workflow</button>
                        </div>
                    </div>
                ) : (
                    workflows.map(workflow => (
                        <div key={workflow.id} className="item-card">
                            <div className="item-info">
                                <h4>{workflow.name}</h4>
                            </div>
                            <button onClick={() => handleLoad(workflow.id)} className="select-item-btn">Load</button>
                        </div>
                    ))
                )}
            </div>
        </div>
    );
};


const SidebarItem = ({ module, onDragStart }) => (
    <div
        className="sidebar-item"
        draggable="true"
        onDragStart={(e) => onDragStart(e, module.type)}
        role="button"
    >
        <module.icon />
        <span>{module.name}</span>
    </div>
);

const NodeBody = ({ type, data, onDataChange, onConfigure }) => {
    const handleImageUpload = (e) => {
        if (e.target.files && e.target.files[0]) {
            const reader = new FileReader();
            reader.onload = (event) => {
                onDataChange({ ...data, image: event.target.result });
            };
            reader.readAsDataURL(e.target.files[0]);
        }
    };

    switch (type) {
        case 'image_input':
            return (
                <div className="node-content">
                    {data.image ? (
                        <img src={data.image} alt="Upload preview" className="image-preview" />
                    ) : (
                        <label className="upload-btn">
                            Upload Image
                            <input type="file" accept="image/*" onChange={handleImageUpload} style={{ display: 'none' }} />
                        </label>
                    )}
                </div>
            );
        case 'text_input':
            return (
                <div className="node-content">
                    <textarea 
                        value={data.text || ''} 
                        onChange={(e) => onDataChange({ ...data, text: e.target.value })} 
                        placeholder="Enter text..."
                    />
                </div>
            );
        case 'decision_logic':
             return (
                <div className="node-content">
                    <input 
                        type="text"
                        value={data.condition || ''} 
                        onChange={(e) => onDataChange({ ...data, condition: e.target.value })} 
                        placeholder="e.g., input > 0.5"
                    />
                </div>
            );
        case 'generate_report':
            return (
                <div className="node-content column">
                    <textarea 
                        value={data.prompt || ''} 
                        onChange={(e) => onDataChange({ ...data, prompt: e.target.value })} 
                        placeholder="Prompt template..."
                        rows={3}
                    />
                    {data.report && <div className="report-output">{data.report}</div>}
                </div>
            );
         case 'model_hub':
            return (
                <div className="node-content column">
                    <div className="hub-display">
                        <span>Model:</span>
                        <code>{data.modelId || 'Not Selected'}</code>
                    </div>
                    <button className="configure-btn" onClick={onConfigure}>Configure Model</button>
                </div>
            );
        case 'data_hub':
            return (
                <div className="node-content column">
                    <div className="hub-display">
                        <span>Dataset:</span>
                        <code>{data.datasetName || 'Not Selected'}</code>
                    </div>
                    <button className="configure-btn" onClick={onConfigure}>Configure Dataset</button>
                </div>
            );
        default:
            return null;
    }
};

const Node = ({ node, module, onMouseDown, onPortMouseDown, onNodeDataChange, onConfigureNode }) => {
    return (
        <div
            id={`node-${node.id}`}
            className={`node status-${node.status || 'idle'}`}
            style={{ transform: `translate(${node.x}px, ${node.y}px)` }}
            onMouseDown={(e) => onMouseDown(e, node.id)}
        >
            <div className="node-header">
                <module.icon />
                <span>{module.name}</span>
            </div>
            <div className="node-body">
                 <NodeBody 
                    type={node.type} 
                    data={node.data || {}} 
                    onDataChange={(newData) => onNodeDataChange(node.id, newData)}
                    onConfigure={() => onConfigureNode(node.id, node.type)}
                 />
            </div>
            <div className="node-ports">
                <div className="node-inputs">
                    {module.inputs.map(port => (
                        <div key={port.id} className="port-label-group">
                            <div
                                className="port input-port"
                                data-node-id={node.id}
                                data-port-id={port.id}
                                onMouseDown={(e) => onPortMouseDown(e, node.id, port.id, 'input')}
                            ></div>
                            <span>{port.name}</span>
                        </div>
                    ))}
                </div>
                <div className="node-outputs">
                    {module.outputs.map(port => (
                        <div key={port.id} className="port-label-group">
                            <span>{port.name}</span>
                            <div
                                className="port output-port"
                                data-node-id={node.id}
                                data-port-id={port.id}
                                onMouseDown={(e) => onPortMouseDown(e, node.id, port.id, 'output')}
                            ></div>
                        </div>
                    ))}
                </div>
            </div>
        </div>
    );
};

const Toolbar = ({ onRun, onSave, onLoad, onClear }) => (
    <div className="canvas-toolbar">
        <button onClick={onRun} className="run-btn"><Icons.Run/> Run</button>
        <button onClick={onSave}><Icons.Save/> Save</button>
        <button onClick={onLoad}><Icons.Load/> Load</button>
        <button onClick={onClear} className="danger-btn"><Icons.Trash/> Clear Canvas</button>
    </div>
);


// --- MAIN APP COMPONENT ---
export const App = () => {
    const [nodes, setNodes] = useState([]);
    const [edges, setEdges] = useState([]);
    const [draggedItem, setDraggedItem] = useState(null);
    const [connectionPreview, setConnectionPreview] = useState(null);
    const [modalState, setModalState] = useState({ isOpen: false, type: null, nodeId: null });
    const [lastRunId, setLastRunId] = useState(null);
    const [toasts, setToasts] = useState([]);

    const canvasRef = useRef(null);
    const toastTimersRef = useRef(new Map());

    const dismissToast = useCallback((id) => {
        setToasts(prev => prev.filter(toast => toast.id !== id));
        const timeoutId = toastTimersRef.current.get(id);
        if (timeoutId) {
            clearTimeout(timeoutId);
            toastTimersRef.current.delete(id);
        }
    }, []);

    const enqueueToast = useCallback(({ tone = 'success', title, description }) => {
        const id = crypto.randomUUID();
        setToasts(prev => [...prev, { id, tone, title, description }]);
        const timeoutId = setTimeout(() => {
            setToasts(prev => prev.filter(toast => toast.id !== id));
            toastTimersRef.current.delete(id);
        }, TOAST_DURATION);
        toastTimersRef.current.set(id, timeoutId);
    }, []);

    useEffect(() => {
        return () => {
            toastTimersRef.current.forEach(clearTimeout);
            toastTimersRef.current.clear();
        };
    }, []);

    const handleDragStart = (e, nodeType) => {
        e.dataTransfer.setData('application/reactflow', nodeType);
        e.dataTransfer.effectAllowed = 'move';
    };

    const handleDragOver = (e) => {
        e.preventDefault();
        e.dataTransfer.dropEffect = 'move';
    };

    const handleDrop = (e) => {
        e.preventDefault();
        const canvasBounds = canvasRef.current.getBoundingClientRect();
        const nodeType = e.dataTransfer.getData('application/reactflow');
        if (!nodeType) return;
        
        const position = {
            x: e.clientX - canvasBounds.left,
            y: e.clientY - canvasBounds.top,
        };

        const newNode = {
            id: crypto.randomUUID(),
            type: nodeType,
            status: 'idle',
            data: {},
            ...position
        };
        setNodes(prev => [...prev, newNode]);
    };
    
    const handleNodeMouseDown = (e, nodeId) => {
        if (e.target.closest('.node-body') || e.target.classList.contains('port')) {
             return;
        }
        e.stopPropagation();
        const node = nodes.find(n => n.id === nodeId);
        setDraggedItem({
            type: 'node',
            id: nodeId,
            offsetX: e.clientX - node.x,
            offsetY: e.clientY - node.y
        });
    };

    const handlePortMouseDown = (e, nodeId, portId, portType) => {
        e.stopPropagation();
        if (portType === 'input') return; 
        
        const canvasBounds = canvasRef.current.getBoundingClientRect();
        const startPos = { 
            x: e.clientX - canvasBounds.left, 
            y: e.clientY - canvasBounds.top 
        };

        setConnectionPreview({
            startNodeId: nodeId,
            startPortId: portId,
            ...startPos,
            endX: startPos.x,
            endY: startPos.y,
        });
    };
    
    const handleMouseMove = useCallback((e) => {
        if (draggedItem?.type === 'node') {
            const newX = e.clientX - draggedItem.offsetX;
            const newY = e.clientY - draggedItem.offsetY;
            setNodes(prev => prev.map(n => n.id === draggedItem.id ? {...n, x: newX, y: newY} : n));
        } else if (connectionPreview) {
             const canvasBounds = canvasRef.current.getBoundingClientRect();
            setConnectionPreview(prev => ({
                ...prev, 
                endX: e.clientX - canvasBounds.left, 
                endY: e.clientY - canvasBounds.top 
            }));
        }
    }, [draggedItem, connectionPreview]);

    const handleMouseUp = useCallback((e) => {
        setDraggedItem(null);
        if (connectionPreview) {
            const targetEl = e.target;
            if (targetEl?.classList.contains('input-port')) {
                const endNodeId = targetEl.dataset.nodeId;
                const endPortId = targetEl.dataset.portId;
                const startNodeId = connectionPreview.startNodeId;
                
                if (endNodeId !== startNodeId) {
                    const newEdge = {
                        id: crypto.randomUUID(),
                        fromNode: startNodeId,
                        fromPort: connectionPreview.startPortId,
                        toNode: endNodeId,
                        toPort: endPortId,
                    };
                    setEdges(prev => [...prev, newEdge]);
                }
            }
            setConnectionPreview(null);
        }
    }, [connectionPreview]);
    
    useEffect(() => {
        window.addEventListener('mousemove', handleMouseMove);
        window.addEventListener('mouseup', handleMouseUp);
        return () => {
            window.removeEventListener('mousemove', handleMouseMove);
            window.removeEventListener('mouseup', handleMouseUp);
        };
    }, [handleMouseMove, handleMouseUp]);
    
    const moduleMap = new Map(TOOLBOX_MODULES.map(m => [m.type, m]));

    const handleNodeDataChange = (nodeId, newData) => {
        setNodes(prev => prev.map(n => n.id === nodeId ? { ...n, data: newData } : n));
    };

    const openModal = (type, nodeId = null) => {
        setModalState({ isOpen: true, type, nodeId });
    };

    const closeModal = () => {
        setModalState({ isOpen: false, type: null, nodeId: null });
    };

    const handleConfigureNode = (nodeId, type) => {
        if (type === 'model_hub' || type === 'data_hub') {
            openModal(type, nodeId);
        }
    };
    
    const handleSelectModel = (modelId) => {
        const { nodeId } = modalState;
        const node = nodes.find(n => n.id === nodeId);
        if (node) {
            handleNodeDataChange(nodeId, { ...node.data, modelId });
        }
        closeModal();
    };
    
    const handleSelectDataset = (datasetId, datasetName) => {
        const { nodeId } = modalState;
        const node = nodes.find(n => n.id === nodeId);
        if (node) {
            handleNodeDataChange(nodeId, { ...node.data, datasetId, datasetName });
        }
        closeModal();
    };

    const clearCanvas = () => {
        setNodes([]);
        setEdges([]);
    };

    const handleSaveWorkflow = async () => {
        const name = prompt("Enter a name for your workflow:");
        if (!name || name.trim() === '') {
            enqueueToast({
                tone: 'error',
                title: 'Name required',
                description: 'Workflow name cannot be empty.',
            });
            return;
        }

        const workflowPayload = {
            name,
            nodes: nodes.map(node => {
                const fallbackX = node.x ?? node.position?.x ?? 0;
                const fallbackY = node.y ?? node.position?.y ?? 0;
                return {
                    id: node.id,
                    type: node.type,
                    position: { x: fallbackX, y: fallbackY },
                    data: node.data,
                };
            }),
            edges,
        };

        try {
            const response = await fetch('/api/v1/workflows/save', {
                method: 'POST',
                headers: { 'Content-Type': 'application/json' },
                body: JSON.stringify(workflowPayload),
            });
            if (!response.ok) {
                let errorInfo = { message: DEFAULT_ERROR_MESSAGE };
                try {
                    const payload = await response.json();
                    errorInfo = extractErrorInfoFromPayload(payload);
                } catch (parseError) {
                    console.warn('Failed to parse save workflow error payload', parseError);
                }
                handleApiError(errorInfo, 'Failed to save workflow');
                return;
            }
            enqueueToast({
                tone: 'success',
                title: 'All set!',
                description: 'Workflow saved successfully.',
            });
        } catch (error) {
<<<<<<< HEAD
            handleApiError(enqueueToast, error, DEFAULT_ERROR_MESSAGE, 'Failed to save workflow');
=======
            handleApiError(createErrorInfo(error), 'Failed to save workflow');
>>>>>>> 990eb210
        }
    };

    const handleLoadWorkflow = async (workflowId) => {
        try {
            const response = await fetch(`/api/v1/workflows/${workflowId}`);
            if (!response.ok) {
                let errorInfo = { message: DEFAULT_ERROR_MESSAGE };
                try {
                    const payload = await response.json();
                    errorInfo = extractErrorInfoFromPayload(payload);
                } catch (parseError) {
                    console.warn('Failed to parse load workflow error payload', parseError);
                }
                handleApiError(errorInfo, 'Failed to load workflow');
                return;
            }
            const data = await response.json();
            if (data.nodes && data.edges) {
                const normalizedNodes = data.nodes.map(node => {
                    const { position, ...rest } = node;
                    const fallbackX = node.x ?? position?.x ?? 0;
                    const fallbackY = node.y ?? position?.y ?? 0;
                    return {
                        ...rest,
                        x: fallbackX,
                        y: fallbackY,
                    };
                });
                setNodes(normalizedNodes);
                setEdges(data.edges);
            } else {
                throw new Error('Invalid workflow data received from server.');
            }
        } catch (error) {
<<<<<<< HEAD
            handleApiError(enqueueToast, error, DEFAULT_ERROR_MESSAGE, 'Failed to load workflow');
=======
            handleApiError(createErrorInfo(error), 'Failed to load workflow');
>>>>>>> 990eb210
        }
    };

    const runWorkflow = async () => {
        const workflowPayload = {
            nodes: nodes.map(node => {
                const fallbackX = node.x ?? node.position?.x ?? 0;
                const fallbackY = node.y ?? node.position?.y ?? 0;
                return {
                    id: node.id,
                    type: node.type,
                    position: { x: fallbackX, y: fallbackY },
                    data: node.data,
                };
            }),
            edges: edges,
        };

        // Provide immediate feedback by setting all nodes to running
        setNodes(prev => prev.map(n => ({...n, status: 'running', data: {...n.data, report: undefined}})));

        try {
            const response = await fetch('/api/v1/workflow/run', {
                method: 'POST',
                headers: {
                    'Content-Type': 'application/json',
                },
                body: JSON.stringify(workflowPayload),
            });

            if (!response.ok) {
                let errorInfo = { message: DEFAULT_ERROR_MESSAGE };
                try {
                    const payload = await response.json();
                    errorInfo = extractErrorInfoFromPayload(payload);
                } catch (parseError) {
                    console.warn('Failed to parse run workflow error payload', parseError);
                }
                handleApiError(errorInfo, 'Failed to run workflow');
                setNodes(prev => prev.map(n => ({...n, status: 'idle'})));
                setLastRunId(null);
                return;
            }

            const result = await response.json();
            // Update nodes with the final state from the backend
            setNodes(result.nodes);
            if (result.run_id) {
                setLastRunId(result.run_id);
                console.log(`Workflow run ${result.run_id} completed`);
            } else {
                setLastRunId(null);
            }

        } catch (error) {
<<<<<<< HEAD
            handleApiError(enqueueToast, error, DEFAULT_ERROR_MESSAGE, 'Failed to run workflow');
=======
            handleApiError(createErrorInfo(error), 'Failed to run workflow');
>>>>>>> 990eb210
            // Revert status to idle on failure
            setNodes(prev => prev.map(n => ({...n, status: 'idle'})));
            setLastRunId(null);
        }
    };
    
    const MODAL_TITLES = {
        'model_hub': 'Model Hub',
        'data_hub': 'Data Hub',
        'load_workflow': 'Load Workflow'
    };

    const renderModalContent = () => {
        switch (modalState.type) {
            case 'model_hub':
                return <ModelHubConfigurator onSelectModel={handleSelectModel} />;
            case 'data_hub':
                return <DataHubConfigurator onSelectDataset={handleSelectDataset} />;
            case 'load_workflow':
                return <LoadWorkflowModal onLoadWorkflow={handleLoadWorkflow} closeModal={closeModal} onCreateNewWorkflow={clearCanvas} />;
            default:
                return null;
        }
    };


    return (
        <ToastContext.Provider value={enqueueToast}>
            <>
                <header className="app-header">
                    <h1>Visual Workflow Builder</h1>
                </header>
                <main className="main-container">
                    <aside className="sidebar">
                        <h2>Toolbox</h2>
                        <div className="sidebar-items-container">
                            {TOOLBOX_MODULES.map(module => (
                                <SidebarItem key={module.type} module={module} onDragStart={handleDragStart} />
                            ))}
                        </div>
                    </aside>
                    <section
                        className="canvas-area"
                        ref={canvasRef}
                        onDragOver={handleDragOver}
                        onDrop={handleDrop}
                    >
                        <Toolbar onRun={runWorkflow} onSave={handleSaveWorkflow} onLoad={() => openModal('load_workflow')} onClear={clearCanvas} />
                        {lastRunId && (
                            <div className="run-status">Last run ID: {lastRunId}</div>
                        )}
                        <svg className="edge-layer">
                            {edges.map(edge => {
                           const fromNode = nodes.find(n => n.id === edge.fromNode);
                           const toNode = nodes.find(n => n.id === edge.toNode);
                           if (!fromNode || !toNode) return null;
                           
                           const fromModule = moduleMap.get(fromNode.type);
                           const toModule = moduleMap.get(toNode.type);
                           if(!fromModule || !toModule) return null;

                           const fromPort = fromModule.outputs.find(p => p.id === edge.fromPort);
                           const toPort = toModule.inputs.find(p => p.id === edge.toPort);
                           if (!fromPort || !toPort) return null;

                           const fromPortIndex = fromModule.outputs.indexOf(fromPort);
                           const toPortIndex = toModule.inputs.indexOf(toPort);
                           
                           // --- Improved Edge Rendering Logic ---
                           // These constants are based on the CSS to make calculations more accurate
                           const NODE_HEADER_HEIGHT = 40; // .node-header height
                           const PORT_AREA_TOP_PADDING = 8; // .node-ports top padding
                           const PORT_GROUP_HEIGHT = 14; // Approximate height of a .port-label-group
                           const PORT_GROUP_SPACING = 21; // Approximate vertical distance between port centers

                           const fromNodeEl = document.getElementById(`node-${fromNode.id}`);
                           const fromBodyHeight = fromNodeEl?.querySelector('.node-body')?.clientHeight || 80;

                           const toNodeEl = document.getElementById(`node-${toNode.id}`);
                           const toBodyHeight = toNodeEl?.querySelector('.node-body')?.clientHeight || 80;
                           
                           const fromBaseY = fromNode.y + NODE_HEADER_HEIGHT + fromBodyHeight + PORT_AREA_TOP_PADDING;
                           const fromY = fromBaseY + (PORT_GROUP_HEIGHT / 2) + (fromPortIndex * PORT_GROUP_SPACING);

                           const toBaseY = toNode.y + NODE_HEADER_HEIGHT + toBodyHeight + PORT_AREA_TOP_PADDING;
                           const toY = toBaseY + (PORT_GROUP_HEIGHT / 2) + (toPortIndex * PORT_GROUP_SPACING);
                           
                           const startPos = { x: fromNode.x + 250, y: fromY};
                           const endPos = { x: toNode.x, y: toY };
                           
                           return <path key={edge.id} className="edge" d={getEdgePath(startPos, endPos)} />;
                        })}
                        {connectionPreview && (
                             <path className="edge-preview" d={getEdgePath(
                                { x: connectionPreview.x, y: connectionPreview.y },
                                { x: connectionPreview.endX, y: connectionPreview.endY }
                             )} />
                        )}
                    </svg>
                    {nodes.map(node => {
                        const module = moduleMap.get(node.type);
                        return module ? <Node key={node.id} node={node} module={module} onMouseDown={handleNodeMouseDown} onPortMouseDown={handlePortMouseDown} onNodeDataChange={handleNodeDataChange} onConfigureNode={handleConfigureNode} /> : null;
                    })}
                    </section>
                </main>
                 <Modal isOpen={modalState.isOpen} onClose={closeModal} title={MODAL_TITLES[modalState.type] || 'Configuration'}>
                    {renderModalContent()}
                </Modal>
                <ToastViewport toasts={toasts} onDismiss={dismissToast} />
            </>
        </ToastContext.Provider>
    );
};

if (typeof document !== 'undefined') {
    const container = document.getElementById('root');
    if (container) {
        const root = createRoot(container);
        root.render(<App />);
    }
}<|MERGE_RESOLUTION|>--- conflicted
+++ resolved
@@ -4,7 +4,7 @@
 
 const DEFAULT_ERROR_MESSAGE = 'Request failed, please retry.';
 
-<<<<<<< HEAD
+codex/add-lightweight-toast-mechanism
 const TOAST_DURATION = 5000;
 
 const ToastContext = React.createContext(() => {});
@@ -44,7 +44,7 @@
         title: 'We hit a snag',
         description: fallbackMessage,
     });
-=======
+
 const extractErrorInfoFromPayload = (payload, fallbackMessage = DEFAULT_ERROR_MESSAGE) => {
     const messageCandidate = payload?.error?.message;
     const normalizedMessage = typeof messageCandidate === 'string' && messageCandidate.trim().length > 0
@@ -79,7 +79,7 @@
     const displayMessage = code ? `${message} (Code: ${code})` : message;
     console.error(context, { message: displayMessage, code });
     alert(displayMessage);
->>>>>>> 990eb210
+main
 };
 
 // --- ICONS ---
@@ -144,8 +144,8 @@
             const response = await fetch('/api/v1/models');
             if (!response.ok) {
                 throw new Error('Network response was not ok');
-<<<<<<< HEAD
-=======
+codex/add-lightweight-toast-mechanism
+
 
     useEffect(() => {
         const fetchModels = async () => {
@@ -162,7 +162,7 @@
             } finally {
                 setIsLoading(false);
 main
->>>>>>> 990eb210
+main
             }
             const data = await response.json();
             setModels(data);
@@ -228,11 +228,11 @@
             const data = await response.json();
             setDatasets(data);
         } catch (error) {
-<<<<<<< HEAD
+codex/add-lightweight-toast-mechanism
             handleApiError(enqueueToast, error, DEFAULT_ERROR_MESSAGE, 'Failed to fetch datasets');
-=======
+
             handleApiError(createErrorInfo(error), 'Failed to fetch datasets');
->>>>>>> 990eb210
+main
         } finally {
             setIsLoading(false);
         }
@@ -260,11 +260,11 @@
             // Refresh dataset list after successful upload
             fetchDatasets();
         } catch (error) {
-<<<<<<< HEAD
+codex/add-lightweight-toast-mechanism
             handleApiError(enqueueToast, error, DEFAULT_ERROR_MESSAGE, 'Failed to upload dataset file');
-=======
+
              handleApiError(createErrorInfo(error), 'Failed to upload dataset file');
->>>>>>> 990eb210
+main
         }
     };
 
@@ -338,8 +338,8 @@
     }, [enqueueToast]);
 
     useEffect(() => {
-<<<<<<< HEAD
-=======
+codex/add-lightweight-toast-mechanism
+
 codex/add-empty-state-handling-for-various-components
 
         const fetchWorkflows = async () => {
@@ -356,7 +356,7 @@
             }
         };
 main
->>>>>>> 990eb210
+main
         fetchWorkflows();
     }, [fetchWorkflows]);
 
@@ -802,11 +802,11 @@
                 description: 'Workflow saved successfully.',
             });
         } catch (error) {
-<<<<<<< HEAD
+codex/add-lightweight-toast-mechanism
             handleApiError(enqueueToast, error, DEFAULT_ERROR_MESSAGE, 'Failed to save workflow');
-=======
+
             handleApiError(createErrorInfo(error), 'Failed to save workflow');
->>>>>>> 990eb210
+main
         }
     };
 
@@ -842,11 +842,11 @@
                 throw new Error('Invalid workflow data received from server.');
             }
         } catch (error) {
-<<<<<<< HEAD
+codex/add-lightweight-toast-mechanism
             handleApiError(enqueueToast, error, DEFAULT_ERROR_MESSAGE, 'Failed to load workflow');
-=======
+
             handleApiError(createErrorInfo(error), 'Failed to load workflow');
->>>>>>> 990eb210
+main
         }
     };
 
@@ -902,11 +902,11 @@
             }
 
         } catch (error) {
-<<<<<<< HEAD
+codex/add-lightweight-toast-mechanism
             handleApiError(enqueueToast, error, DEFAULT_ERROR_MESSAGE, 'Failed to run workflow');
-=======
+
             handleApiError(createErrorInfo(error), 'Failed to run workflow');
->>>>>>> 990eb210
+main
             // Revert status to idle on failure
             setNodes(prev => prev.map(n => ({...n, status: 'idle'})));
             setLastRunId(null);
