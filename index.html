--- conflicted
+++ resolved
@@ -8,7 +8,7 @@
     <link rel="preconnect" href="https://fonts.googleapis.com">
     <link rel="preconnect" href="https://fonts.gstatic.com" crossorigin>
     <link href="https://fonts.googleapis.com/css2?family=Inter:wght@400;500;600;700&display=swap" rel="stylesheet">
-<<<<<<< HEAD
+codex/rewrite-backend-using-fastapi-and-implement-routes-k68a2h
     <script type="importmap">
     {
       "imports": {
@@ -19,7 +19,7 @@
     }
     </script>
     <link rel="stylesheet" href="/index.css">
-=======
+
 <script type="importmap">
 {
   "imports": {
@@ -30,7 +30,7 @@
 }
 </script>
 <link rel="stylesheet" href="/index.css">
->>>>>>> 3b3868d1
+main
 </head>
 <body>
     <div id="root"></div>
